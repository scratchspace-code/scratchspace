--- conflicted
+++ resolved
@@ -41,12 +41,8 @@
     .join(',')
 }
 
-<<<<<<< HEAD
+describe('Move command', () => {
   beforeEach(() => {
-=======
-describe('Move command', () => {
-  it('does, undoes and redoes command', () => {
->>>>>>> c1bb5541
     tlstate.loadDocument(doc)
   })
 
